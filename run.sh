--- conflicted
+++ resolved
@@ -1,39 +1,21 @@
 #!/bin/bash
 SEEDS=(0 42 123 2279 7931)
-OPTIMIZERS=("adam" "bfgs") # "radam") # "rbfgs") # 
+OPTIMIZERS=("adam" "bfgs") # "radam") # "rbfgs") #
 ORTHOGONALIZERS=("cayley" "qr" "polar" "matexp")
 MOLECULES=("ScCO+" "H2O" "C6H6")
 
-<<<<<<< HEAD
-sbatch slurm_launcher.slrm main.py --molecule "water" --optimizer "BFGS" --ortho "cayley"
-sbatch slurm_launcher.slrm main.py --molecule "water" --optimizer "BFGS" --ortho "qr"
-sbatch slurm_launcher.slrm main.py --molecule "water" --optimizer "Adam" --ortho "cayley"
-sbatch slurm_launcher.slrm main.py --molecule "water" --optimizer "Adam" --ortho "qr"
-
-sbatch slurm_launcher.slrm main.py --molecule "benzene" --optimizer "BFGS" --ortho "cayley"
-sbatch slurm_launcher.slrm main.py --molecule "benzene" --optimizer "BFGS" --ortho "qr"
-sbatch slurm_launcher.slrm main.py --molecule "benzene" --optimizer "Adam" --ortho "cayley"
-sbatch slurm_launcher.slrm main.py --molecule "benzene" --optimizer "Adam" --ortho "qr"
-
-sbatch slurm_launcher.slrm main.py --molecule "graphene" --optimizer "BFGS" --ortho "cayley"
-sbatch slurm_launcher.slrm main.py --molecule "graphene" --optimizer "BFGS" --ortho "qr"
-sbatch slurm_launcher.slrm main.py --molecule "graphene" --optimizer "Adam" --ortho "cayley"
-sbatch slurm_launcher.slrm main.py --molecule "graphene" --optimizer "Adam" --ortho "qr"
-=======
-
 for seed in ${SEEDS[@]}; do
-    for mol in ${MOLECULES[@]}; do
-        for opt in ${OPTIMIZERS[@]}; do
-            for orth in ${ORTHOGONALIZERS[@]}; do
-                sbatch slurm_launcher.slrm main.py \
-                --molecule $mol \
-                --optimizer $opt \
-                --ortho $orth \
-                --seed $seed \
-                --iters 500 \
-                --lr 0.01
-            done
-        done
+  for mol in ${MOLECULES[@]}; do
+    for opt in ${OPTIMIZERS[@]}; do
+      for orth in ${ORTHOGONALIZERS[@]}; do
+        sbatch slurm_launcher.slrm main.py \
+          --molecule $mol \
+          --optimizer $opt \
+          --ortho $orth \
+          --seed $seed \
+          --iters 500 \
+          --lr 0.01
+      done
     done
-done
->>>>>>> 1b251ec5
+  done
+done